sh stop.sh
mkdir -p store1
cp ./target/debug/tikv-server ./store1
cd store1
rm -rf ./data
rm -rf ./log
mkdir -p ./data/volumes
<<<<<<< HEAD
RUST_BACKTRACE=full ./tikv-server -C config.toml &
cd ..

sleep 5

mkdir -p store2
cp ./target/debug/tikv-server ./store2
cd store2
rm -rf ./data
rm -rf ./log
mkdir -p ./data/volumes
RUST_BACKTRACE=full ./tikv-server -C config.toml &
cd ..
=======
RUST_BACKTRACE=1 ./tikv-server -C config.toml &
cd ..

sleep 1
>>>>>>> 373dfa1f

mkdir -p store2
cp ./target/debug/tikv-server ./store2
cd store2
rm -rf ./data
rm -rf ./log
mkdir -p ./data/volumes
RUST_BACKTRACE=1 ./tikv-server -C config.toml &
cd ..

sleep 1

mkdir -p store3
cp ./target/debug/tikv-server ./store3
cd store3
rm -rf ./data
rm -rf ./log
mkdir -p ./data/volumes
RUST_BACKTRACE=full ./tikv-server -C config.toml &
cd ../<|MERGE_RESOLUTION|>--- conflicted
+++ resolved
@@ -5,11 +5,10 @@
 rm -rf ./data
 rm -rf ./log
 mkdir -p ./data/volumes
-<<<<<<< HEAD
 RUST_BACKTRACE=full ./tikv-server -C config.toml &
 cd ..
 
-sleep 5
+sleep 1
 
 mkdir -p store2
 cp ./target/debug/tikv-server ./store2
@@ -18,21 +17,6 @@
 rm -rf ./log
 mkdir -p ./data/volumes
 RUST_BACKTRACE=full ./tikv-server -C config.toml &
-cd ..
-=======
-RUST_BACKTRACE=1 ./tikv-server -C config.toml &
-cd ..
-
-sleep 1
->>>>>>> 373dfa1f
-
-mkdir -p store2
-cp ./target/debug/tikv-server ./store2
-cd store2
-rm -rf ./data
-rm -rf ./log
-mkdir -p ./data/volumes
-RUST_BACKTRACE=1 ./tikv-server -C config.toml &
 cd ..
 
 sleep 1
